--- conflicted
+++ resolved
@@ -18,7 +18,6 @@
 from threading import Thread, Event
 
 rq = Queue()
-<<<<<<< HEAD
 
 def writedata(filename, rq):
     pos = 0
@@ -26,40 +25,10 @@
         while True:
             data = rq.get()
             if data is None:
-                sys.stdout.flush()
                 break
             pos += len(data)
             wf.write(data)
             rq.task_done()
-=======
-wq = Queue()
-
-def writedata(filename,rq,event):
-    pos=0
-    with open(filename, "wb") as wf:
-        while True:
-            if event.is_set():
-                break
-            data = rq.get()
-            pos+=len(data)
-            wf.write(data)
-            rq.task_done()
-
-def readdata(filename,wq,pagesize,event):
-    pos=0
-    with open(filename, "rb") as rf:
-        bytestoread=os.stat(filename).st_size
-        while bytestoread>0:
-            if event.is_set():
-                break
-            data = rf.read(pagesize)
-            size = len(data)
-            wq.put(data)
-            pos += size
-            bytestoread-=size
-            wq.task_done()
-
->>>>>>> 7c940e84
 
 class norinfo:
     m_nor_ret = None
@@ -1142,8 +1111,8 @@
                         if speed[0] == 0:  # 1 = USB High Speed, 2= USB Ultra high speed
                             self.info("Reconnecting to preloader")
                             self.set_usb_cmd()
-                            self.mtk.port.close(reset=True)
-                            time.sleep(2)
+                            self.mtk.port.close(reset=False)
+                            time.sleep(1)
                             while not self.mtk.port.cdc.connect():
                                 self.info("Waiting for reconnection")
                                 time.sleep(0.5)
@@ -1218,7 +1187,7 @@
         return None
 
     def set_usb_cmd(self):
-        if self.usbwrite(self.Cmd.USB_SETUP_PORT):  # 70
+        if self.usbwrite(self.Cmd.USB_SETUP_PORT):  # 72
             if self.usbwrite(b"\x01"):  # USB_HIGH_SPEED
                 res = self.usbread(1)
                 if len(res) > 0:
@@ -1307,7 +1276,7 @@
                     self.usbwrite(b"\x08")  # EMMC_PART_USER
                     self.usbwrite(pack(">Q", addr))
                     self.usbwrite(pack(">Q", length))
-                    self.usbwrite(b"\x06")  # index 8
+                    self.usbwrite(b"\x08")  # index 8
                     self.usbwrite(b"\x03")
                     packetsize = unpack(">I", self.usbread(4))[0]
                     ack = unpack(">B", self.usbread(1))[0]
@@ -1455,26 +1424,15 @@
         if display:
             self.mtk.daloader.progress.show_progress("Read", 0, length, display)
         if filename != "":
-<<<<<<< HEAD
             worker = Thread(target=writedata, args=(filename, rq), daemon=True)
-=======
-            event = Event()
-            worker = Thread(target=writedata, args=(filename, rq, event), daemon=True)
->>>>>>> 7c940e84
             worker.start()
             bytestoread = length
             while bytestoread > 0:
                 size = bytestoread
                 if bytestoread > packetsize:
                     size = packetsize
-<<<<<<< HEAD
                 rq.put(self.usbread(size))
                 bytestoread -= size
-=======
-                data=self.usbread(size)
-                bytestoread -= len(data)
-                rq.put(data)
->>>>>>> 7c940e84
                 checksum = unpack(">H", self.usbread(1) + self.usbread(1))[0]
                 self.debug("Checksum: %04X" % checksum)
                 self.usbwrite(self.Rsp.ACK)
@@ -1484,12 +1442,8 @@
                     rpos = 0
                 self.mtk.daloader.progress.show_progress("Read", rpos, length, display)
             self.mtk.daloader.progress.show_progress("Read", length, length, display)
-<<<<<<< HEAD
             rq.put(None)
             worker.join(60)
-=======
-            event.set()
->>>>>>> 7c940e84
             return True
         else:
             buffer = bytearray()
